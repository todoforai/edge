--- conflicted
+++ resolved
@@ -59,12 +59,7 @@
 };
 
 export interface EdgeData {
-<<<<<<< HEAD
   id: string;
-=======
-  edgeId: string;
-  ownerId: string;
->>>>>>> f7054933
   name: string;
   ownerId: string;
   status: EdgeStatus;
