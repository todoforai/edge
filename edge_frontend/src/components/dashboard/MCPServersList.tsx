--- conflicted
+++ resolved
@@ -1,13 +1,8 @@
 import React, { useState, useEffect, useMemo } from 'react';
 import styled from 'styled-components';
 import { Icon } from '@iconify/react';
-<<<<<<< HEAD
 import type { MCPInstance, MCPJSON, MCPRunningStatus } from '../../shared/REST_types_shared';
 import { MOCK_MCP_REGISTRY } from './data/mcpServersData';
-=======
-import { MCPRunningStatus, type MCPServer } from '../../shared/REST_types_shared';
-import { FAKE_MCP_SERVERS } from './data/mcpServersData';
->>>>>>> f7054933
 import { MCPServerCard } from './MCPServerCard';
 import { MCPServerSettingsModal } from './MCPServerSettingsModal';
 import { MCPServerLogsModal } from './MCPServerLogsModal';
@@ -207,14 +202,9 @@
 }
 
 const MCPServersList: React.FC<MCPServersListProps> = ({ viewMode, onViewModeChange }) => {
-<<<<<<< HEAD
   const { getMCPInstances, config } = useEdgeConfigStore();
   const [instances, setInstances] = useState<MCPInstance[]>([]);
   const [registryServers, setRegistryServers] = useState<MCPJSON[]>([]);
-=======
-  const { config } = useEdgeConfigStore();
-  const [servers, setServers] = useState<MCPServer[]>([]);
->>>>>>> f7054933
   const [selectedCategory, setSelectedCategory] = useState<string>('All');
   const [searchTerm, setSearchTerm] = useState<string>('');
   const [showInstallModal, setShowInstallModal] = useState<MCPJSON | null>(null);
@@ -224,7 +214,6 @@
 
   // Load real MCP data from edge config and mock registry data
   useEffect(() => {
-<<<<<<< HEAD
     const mcpInstances = getMCPInstances();
     console.log("MCP Instances:", mcpInstances);
     
@@ -241,32 +230,6 @@
       instance.id === instanceId 
         ? { ...instance, session: { ...instance.session, status: newStatus } }
         : instance
-=======
-    const edgeMCPs = useEdgeConfigStore.getState().getMCPServers();
-    
-    
-    const realServers = convertMCPsToServers(edgeMCPs);
-    
-    // Combine real servers with fake ones (fake ones as uninstalled)
-    const fakeServersAsUninstalled = FAKE_MCP_SERVERS.map(server => ({
-      ...server,
-      status: MCPRunningStatus.UNINSTALLED
-    }));
-    
-    // Filter out fake servers that have real counterparts
-    const filteredFakeServers = fakeServersAsUninstalled.filter(
-      fakeServer => !realServers.some(realServer => realServer.id === fakeServer.id)
-    );
-    
-    const allServers = [...realServers, ...filteredFakeServers];
-    setServers(allServers);
-    
-  }, [config.MCPs]); // React to changes in MCPs
-
-  const handleStatusChange = (serverId: string, newStatus: MCPServer['status']) => {
-    setServers(prev => prev.map(server => 
-      server.id === serverId ? { ...server, status: newStatus } : server
->>>>>>> f7054933
     ));
   };
 
@@ -286,7 +249,6 @@
 
   const handleInstallServer = (customId: string) => {
     if (showInstallModal) {
-<<<<<<< HEAD
       const newInstance: MCPInstance = {
         id: customId || `${showInstallModal.id}-${Date.now()}`,
         serverId: showInstallModal.id,
@@ -300,12 +262,6 @@
           status: 'STOPPED' as MCPRunningStatus
         },
         enabled: true
-=======
-      const newServer = {
-        ...showInstallModal,
-        id: customId || showInstallModal.id,
-        status: MCPRunningStatus.INSTALLED
->>>>>>> f7054933
       };
       
       setInstances(prev => [...prev, newInstance]);
@@ -313,7 +269,6 @@
     }
   };
 
-<<<<<<< HEAD
   // Get unique categories from instances
   const getInstanceCategories = useMemo(() => {
     const categories = instances.map(instance => {
@@ -344,25 +299,6 @@
   const availableCategories = useMemo(() => 
     ['All', ...Array.from(new Set(availableServers.flatMap(s => s.category || ['Other'])))], 
     [availableServers]);
-=======
-  // Filter installed servers only for main view
-  const installedServers = servers.filter(server => server.status !== MCPRunningStatus.UNINSTALLED);
-  
-  // Get unique categories from installed servers
-  const categories = ['All', ...Array.from(new Set(installedServers.map(s => s.category)))];
-
-  // Filter installed servers
-  const filteredServers = installedServers.filter(server => {
-    const matchesCategory = selectedCategory === 'All' || server.category === selectedCategory;
-    const matchesSearch = (server.name?.toLowerCase() || '').includes(searchTerm.toLowerCase()) ||
-                       (server.description?.toLowerCase() || '').includes(searchTerm.toLowerCase());
-    return matchesCategory && matchesSearch;
-  });
-
-  // Available servers for installation (uninstalled ones)
-  const availableUninstalledServers = servers.filter(server => server.status === MCPRunningStatus.UNINSTALLED);
-  const availableCategories = ['All', ...Array.from(new Set(availableUninstalledServers.map(s => s.category)))];
->>>>>>> f7054933
 
   return (
     <Container>
@@ -387,13 +323,8 @@
 
       {viewMode === 'json' ? (
         <MCPServerJSONView 
-<<<<<<< HEAD
           instances={instances} 
           onInstancesChange={setInstances} 
-=======
-          servers={filteredServers} 
-          onServersChange={setServers} 
->>>>>>> f7054933
         />
       ) : (
         <ServersGrid>
