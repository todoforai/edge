--- conflicted
+++ resolved
@@ -1,13 +1,8 @@
 import React from 'react';
 import styled from 'styled-components';
 import { Icon } from '@iconify/react';
-<<<<<<< HEAD
 import type { MCPInstance, MCPRunningStatus } from '../../shared/REST_types_shared';
 import { getServerInfoFromRegistry } from '../../utils/mcpDataConverter';
-=======
-import type { MCPServer } from '../../shared/REST_types_shared';
-import { MCPRunningStatus } from '../../shared/REST_types_shared';
->>>>>>> f7054933
 
 const ServerCard = styled.div`
   border: 1px solid ${props => props.theme.colors.borderColor};
@@ -99,16 +94,10 @@
   appearance: none;
   background: ${props => {
     switch (props.$status) {
-<<<<<<< HEAD
-      case 'RUNNING': return '#4CAF50';
-      case 'STOPPED': return '#FF9800';
-      case 'ERROR': return '#f44336';
-=======
       case MCPRunningStatus.RUNNING: return '#4CAF50';
       case MCPRunningStatus.INSTALLED: return '#2196F3';
       case MCPRunningStatus.STOPPED: return '#FF9800';
       case MCPRunningStatus.UNINSTALLED: return '#9E9E9E';
->>>>>>> f7054933
       default: return '#9E9E9E';
     }
   }};
@@ -146,17 +135,10 @@
 `;
 
 interface MCPServerCardProps {
-<<<<<<< HEAD
   instance: MCPInstance;
   onStatusChange: (instanceId: string, newStatus: MCPRunningStatus) => void;
   onViewLogs: (instance: MCPInstance) => void;
   onOpenSettings: (instance: MCPInstance) => void;
-=======
-  server: MCPServer;
-  onStatusChange: (serverId: string, newStatus: MCPRunningStatus) => void;
-  onViewLogs: (server: MCPServer) => void;
-  onOpenSettings: (server: MCPServer) => void;
->>>>>>> f7054933
   showCategory?: boolean;
 }
 
@@ -190,24 +172,14 @@
             </ActionButton>
             <StatusDropdown>
               <StatusSelect
-<<<<<<< HEAD
                 value={currentStatus}
                 onChange={(e) => onStatusChange(instance.id, e.target.value as MCPRunningStatus)}
                 $status={currentStatus}
-              >
-                <option value="STOPPED">Stopped</option>
-                <option value="RUNNING">Running</option>
-                <option value="ERROR">Error</option>
-=======
-                value={server.status}
-                onChange={(e) => onStatusChange(server.id, e.target.value as MCPRunningStatus)}
-                $status={server.status}
               >
                 <option value={MCPRunningStatus.UNINSTALLED}>Uninstalled</option>
                 <option value={MCPRunningStatus.INSTALLED}>Installed</option>
                 <option value={MCPRunningStatus.RUNNING}>Running</option>
                 <option value={MCPRunningStatus.STOPPED}>Stopped</option>
->>>>>>> f7054933
               </StatusSelect>
             </StatusDropdown>
           </ServerActions>
